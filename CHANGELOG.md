--- conflicted
+++ resolved
@@ -5,17 +5,17 @@
 The format is based on [Keep a Changelog](https://keepachangelog.com/en/1.0.0/),
 and this project adheres to [Semantic Versioning](https://semver.org/spec/v2.0.0.html).
 
-## [1.2.0] - 2023-01-31
+## [1.3.0] - 2023-01-31
 
-<<<<<<< HEAD
 ### Fixed
 
 - CASMHMS-5863 - PCS now reacquires component reservations when transitions get restarted.
-=======
+
+## [1.2.0] - 2023-01-31
+
 ### Changed
 
 - Updates to non-disruptive CT tests for production systems
->>>>>>> e5438774
 
 ## [1.1.0] - 2023-01-26
 
