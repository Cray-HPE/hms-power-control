# Changelog

All notable changes to this project will be documented in this file.

The format is based on [Keep a Changelog](https://keepachangelog.com/en/1.0.0/),
and this project adheres to [Semantic Versioning](https://semver.org/spec/v2.0.0.html).

<<<<<<< HEAD
## [2.7.0] - 2025-01-08

### Added

- Added support for ppprof builds
=======
## [2.7.0] - 2024-12-16

### Fixed

- Added support for storing large transitions in etcd
- Changed to truncate long messages
- Changed to page large transitions
>>>>>>> 8b14120a

## [2.6.0] - 2024-11-25

### Fixed

- Updated hms-trs-app-api vendor code (bug fixes and enhancements)
- Passed PCS's log level through to TRS to match PCS's
- Configured TRS to use connection pools for status requests to BMCs
- Renamed PCS_STATUS_HTTP_TIMEOUT to PCS_STATUS_TIMEOUT as it is not an
  http timeout
- Added PCS_MAX_IDLE_CONNS and PCS_MAX_IDLE_CONNS_PER_HOST env variables
  which allow overriding PCS's connection pool settings in TRS
- Added PCS_BASE_TRS_TASK_TIMEOUT env variable which allows the timeout
  for power transitions and capping to be configured
- The above variables are configurable on PCS's helm chart
- At PCS start time, log all env variables that were set
- Added PodName global to facilitate easier debug of log messages
- Log start and end of large batched requests to BMCs
- Fixed many resource leaks associated with making http requests and using TRS
- Update required version of Go to 1.23 to avoid
  https://github.com/golang/go/issues/59017

## [2.5.0] - 2024-10-25

### Changed
### Fixed

- Added ability to configure http status timeout and retries with
  PCS_STATUS_HTTP_TIMEOUT and PCS_STATUS_HTTP_RETRIES env variables
- Updated hms-trs-app-api vendor code to latest version
- Updated GoLang build version from 1.16 to 1.17 so that new vendor code compiles

## [2.4.1] - 2024-10-22

### Fixed

- CASMHMS-6287: Updated API spec to correctly reflect the possible return values for
  power transition operations, and to note that input values for power transition
  operations are not case sensitive.
- Fix broken docker-compose tests because of Github runner changes

### Changed

- CASMHMS-6287: Created `power_operation` and `transition_status` schemas in API spec
  to eliminate redundancies (no semantic change to spec).

## [2.4.0] - 2024-04-24

### Added

- Parse PowerConsumedWatts for any data type and intialize pcap min/max appropriately

## [2.3.0] - 2024-03-26

### Added

- CASMHMS-6156: Added `POST` requests for `/power-status` endpoint, to allow larger
  arguments to be specified.

## [2.2.0] - 2024-03-06

### Fixed

- CASMHMS-6146: Generate correct PowerCapURI for Olympus hardware

## [2.1.0] - 2023-02-27

### Removed

- CASMHMS-6131: Remove unused HSNBoard related code


## [2.0.0] - 2023-09-28

### Fixed

- CASMHMS-6058 - Reduced ETCD storage size of completed power cap tasks and transitions.
- CASMHMS-6058 - Made record expiration and the maximum number of completed records configurable.

## [1.10.0] - 2023-06-08

### Added

- CASMHMS-5995 - Functionality to utilize PowerMaps in HSM when available.

### Fixed

- CASMHMS-5998 - Memory leak in transitions and power-cap domain functions.
- CASMHMS-5996 - power-cap naming mismatch between snapshots and parsed HSM data.

## [1.9.0] - 2023-05-03

### Added

- CASMHMS-5952 - Add MgmtSwitch type components to power status.

## [1.8.0] - 2023-04-07

### Fixed

- CASMHMS-5967 - Remove node 'Ready' restriction for power capping.

## [1.7.0] - 2023-03-28

### Fixed

- CASMHMS-5919 - Fixed issue causing PCS hardware scan to hang.

### Changed

- Increased the log level of status API messages.

## [1.6.0] - 2023-02-28

### Fixed

- Fixed bug in CT tests that use multiple verify response functions

## [1.5.0] - 2023-02-07

### Fixed

- CASMHMS-5917 - Handles /v1/* as well as /*

## [1.4.0] - 2023-02-06

### Fixed

- CASMHMS-5887 - PCS power-status now shows management state 'Unavailable' when it can't communicate with controllers.

## [1.3.0] - 2023-01-31

### Fixed

- CASMHMS-5863 - PCS now reacquires component reservations when transitions get restarted.

## [1.2.0] - 2023-01-31

### Changed

- Updates to non-disruptive CT tests for production systems

## [1.1.0] - 2023-01-26

### Fixed

- CASMHMS-5903: Linting of language in API spec (no content changes); created this changelog file

## [1.0.0] - 2023-01-12

### Added

- Initial release.<|MERGE_RESOLUTION|>--- conflicted
+++ resolved
@@ -5,13 +5,12 @@
 The format is based on [Keep a Changelog](https://keepachangelog.com/en/1.0.0/),
 and this project adheres to [Semantic Versioning](https://semver.org/spec/v2.0.0.html).
 
-<<<<<<< HEAD
-## [2.7.0] - 2025-01-08
+## [2.8.0] - 2025-01-08
 
 ### Added
 
 - Added support for ppprof builds
-=======
+
 ## [2.7.0] - 2024-12-16
 
 ### Fixed
@@ -19,7 +18,6 @@
 - Added support for storing large transitions in etcd
 - Changed to truncate long messages
 - Changed to page large transitions
->>>>>>> 8b14120a
 
 ## [2.6.0] - 2024-11-25
 
